--- conflicted
+++ resolved
@@ -2,11 +2,8 @@
 
 setup(
     name='Wekalib',
-<<<<<<< HEAD
     version='1.0.3',
-=======
-    version='1.0.2',
->>>>>>> d017a377
+
     packages=['wekalib'],
     url='https://github.com/weka/wekalib',
     license='GNU',
