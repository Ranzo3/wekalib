--- conflicted
+++ resolved
@@ -32,12 +32,8 @@
 
 
 class WekaHost(object):
-<<<<<<< HEAD
     def __init__(self, hostname, cluster, ip=None):
-=======
-
-    def __init__(self, hostname, cluster):
->>>>>>> 5cb53c5e
+
         self.name = hostname  # what's my name?
         self.cluster = cluster  # what cluster am I in?
         self.ip = ip
@@ -86,17 +82,12 @@
             with self._lock:
                 self.host_in_progress -= 1
             raise
-<<<<<<< HEAD
         self.host_in_progress -= 1
         if method == "stats_show":
             log.info(f"elapsed time for host {self}/{method}/{parms['category']}/{parms['stat']:15}: {round(time.time() - start_time, 2)} secs")
         else:
             log.info(f"elapsed time for host {self}/{method}: {round(time.time() - start_time, 2)} secs")
-=======
-        with self._lock:
-            self.host_in_progress -= 1
-        log.info(f"elapsed time for host {self}/{method}: {round(time.time() - start_time, 2)} secs")
->>>>>>> 5cb53c5e
+
         return result
 
 
@@ -240,30 +231,18 @@
     def refresh_from_clusterspec(self):
         # we need *some* kind of host(s) in order to get the hosts_list below
         if self.hosts is None or len(self.hosts) == 0:
-<<<<<<< HEAD
             templist = []
             last_error = None
-            log.debug(f"Refreshing hostlists from original clusterspec")
-=======
             log.debug(f"Refreshing hostlists from original")
->>>>>>> 5cb53c5e
             # create objects for the hosts; recover from total failure
             for hostname in self.orig_hostlist:
                 try:
                     hostobj = WekaHost(hostname, self)
-<<<<<<< HEAD
                     templist.append(hostobj)
                 except Exception as exc:
                     log.debug(f"failed creating WekaHost: {exc}")
                     last_error = exc
                     pass
-=======
-                    self.host_dict[hostname] = hostobj
-                except:
-                    #log.error(traceback.format_exc())
-                    raise
-            self.hosts = circular_list(list(self.host_dict.keys()))
->>>>>>> 5cb53c5e
 
             if len(templist) == 0:
                 log.debug(f"Unable to create any WekaHosts ({last_error})")
@@ -287,12 +266,9 @@
             raise
 
         self.clustersize = 0
-<<<<<<< HEAD
         self.hosts = circular_list(list())  # create an empty list
         last_exception = None
-=======
-        #self.hosts = circular_list(list())  # create an empty list
->>>>>>> 5cb53c5e
+
 
         # loop through the hosts in the hosts_list (ie: 'weka cluster host')
         for host in api_return:
@@ -301,7 +277,6 @@
                 self.clustersize += 1
                 if host["state"] == "ACTIVE" and host["status"] == "UP":
                     # check if it's already in the list
-<<<<<<< HEAD
                     # need a comparison of hostname to hostobj - vince  ???
                     if hostname not in self.hosts:
                         if self.dataplane_accessible:
@@ -309,14 +284,10 @@
                         else:
                             host_dp_ip = None
 
-=======
-                    if hostname not in self.host_dict.keys():
->>>>>>> 5cb53c5e
                         try:
                             # prefer dataplane ips...
                             log.debug(f"creating new WekaHost instance for host {hostname}")
-<<<<<<< HEAD
-                            hostobj = WekaHost(hostname, self, ip=host_dp_ip) # will timeout if can't access dataplane ip
+                           hostobj = WekaHost(hostname, self, ip=host_dp_ip) # will timeout if can't access dataplane ip
                             self.hosts.insert(hostobj)
                         except Exception as exc:
                             if self.dataplane_accessible:
@@ -327,27 +298,6 @@
                             self.dataplane_accessible = False   # if the first ip fails, just assume all will fail; use hostnames instead
                     else:
                         log.debug(f"{hostname} already in list")
-=======
-                            hostobj = WekaHost(hostname, self)
-                            self.host_dict[hostname] = hostobj
-                        except:
-                            pass
-                    else:
-                        log.debug(f"{hostname} already in list")
-                    if hostname not in self.hosts.list:
-                        self.hosts.insert(hostname)
-                    self.host_dict[hostname].status = "UP"
-                else:
-                    log.debug(f"{hostname} is not UP")
-                    if hostname in self.host_dict.keys():   # make sure we've marked it DOWN
-                        self.host_dict[hostname].status = "DOWN"
-                        self.hosts.remove(hostname)
-
-        # make sure submission threads are running
-        #for hostname, host in self.host_dict.items():
-        for hostname in self.hosts.list:  # use the non-circular version ;)
-            self.host_dict[hostname].check_submission_thread()  # only start those on the hosts list (active hosts)
->>>>>>> 5cb53c5e
 
         log.debug(f"host list is: {str(self.hosts)}")
 
@@ -398,16 +348,9 @@
                 # something went wrong...  stop talking to this host from here on.  We'll try to re-establish communications later
                 last_hostname = str(host)
                 self.hosts.remove(host)  # it failed, so remove it from the list
-<<<<<<< HEAD
                 host = self.hosts.next()
                 #if host is None:
                 #    break  # fall through to raise exception
-=======
-                hostname = self.hosts.next()
-                if hostname is None:
-                    break  # fall through to raise exception
-                host = self.host_dict[hostname]
->>>>>>> 5cb53c5e
                 self.errors += 1
                 log.error(
                     f"cluster={self}, error {exc} spawning command {method}/{parms} on host {last_hostname}. Retrying on {host}.")
@@ -419,14 +362,10 @@
 
         # ran out of hosts to talk to!
         if type(last_exception) == wekaapi.HttpException:
-<<<<<<< HEAD
             if last_exception.code == 503:  # Bad Gateway - it indicates a leader failover in progress
                 raise APIException(503, "No hosts available; leader failover")
 
-=======
-            if last_exception.error_code == 502:  # Bad Gateway
-                raise APIException(502, "No hosts available")
->>>>>>> 5cb53c5e
+
         raise APIException(100, "General communication failure")
 
 
